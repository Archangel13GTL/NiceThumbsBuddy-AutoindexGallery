// ==UserScript==
// @name         NiceThumbsBuddy — Supercharged Directory Gallery
// @namespace    archangel.nicethumbsbuddy
// @version      3.1.0
// @description  Modern, accessible gallery for Apache/Nginx/local directory listings. Sidebar, preview pane, tree view, keyboard navigation, sorting, media previews, persistent settings, and more.
// @author       Archangel13GTL
// @license      MIT
// @run-at       document-end
// @grant        GM_getValue
// @grant        GM_setValue
// @grant        GM_addStyle
// @match        *://*/wp-content/uploads/*
// @match        *://*/wp-content/*/*
// @match        *://*/images/*
// @match        *://*/pictures/*
// @match        *://*/photos/*
// @match        *://*/gallery/*
// @match        *://*/uploads/*
// @match        *://*/files/*
// @match        *://*/*?C=*
// @match        *://*/*?O=*
// @match        file://*/*
// ==/UserScript==

(function () {
  'use strict';

  // --------------------------- Config & State -----------------------------
  const EXT = {
    img: /\.(avif|webp|jpe?g|png|gif|bmp|svg)$/i,
    video: /\.(mp4|mov|webm|mkv)$/i,
    audio: /\.(mp3|wav|flac|ogg)$/i,
    font: /\.(ttf|otf|woff2?|eot)$/i,
    doc: /\.(pdf|txt|md|markdown)$/i,
    archive: /\.(zip|rar|7z|tar|gz)$/i
  };
  const MAX_ITEMS = 10000;
  const PREF_KEYS = {
    theme: 'ntb:theme',
    view: 'ntb:view',
    sort: 'ntb:sort',
    sidebar: 'ntb:sidebar',
    gridSize: 'ntb:gridSize',
    gap: 'ntb:gap',
    label: 'ntb:label'
  };
  const storage = (typeof GM_getValue === 'function' && typeof GM_setValue === 'function')
    ? { get: GM_getValue, set: GM_setValue }
    : {
      get: (k) => localStorage.getItem(k),
      set: (k, v) => localStorage.setItem(k, v)
    };
  const getPref = (key, def) => {
    const v = storage.get(key);
    return v !== undefined && v !== null ? v : def;
  };
  const setPref = (key, val) => storage.set(key, val);

  // --------------------------- Utilities ----------------------------------
  const $ = (sel, ctx = document) => ctx.querySelector(sel);
  const $$ = (sel, ctx = document) => Array.from(ctx.querySelectorAll(sel));
  const abs = (href, base = location.href) => new URL(href, base).href;
  const clamp = (v, min, max) => Math.max(min, Math.min(max, v));
  const nat = (() => {
    try { return new Intl.Collator(undefined, { numeric: true, sensitivity: 'base' }).compare; }
    catch (e) { return (a, b) => a.localeCompare(b, undefined, { sensitivity: 'base' }); }
  })();
  const fmtBytes = (n) => !Number.isFinite(n) ? '—' : (
    n < 1024 ? `${n} B` :
      n < 1048576 ? `${(n / 1024).toFixed(1)} KB` :
        n < 1073741824 ? `${(n / 1048576).toFixed(1)} MB` :
          `${(n / 1073741824).toFixed(2)} GB`
  );
  const debounce = (fn, ms = 150) => {
    let t;
    return (...a) => { clearTimeout(t); t = setTimeout(() => fn(...a), ms); };
  };
  function isImg(href) { return EXT.img.test(href); }
  function isVideo(href) { return EXT.video.test(href); }
  function isAudio(href) { return EXT.audio.test(href); }
  function isFont(href) { return EXT.font.test(href); }
  function isDoc(href) { return EXT.doc.test(href); }
  function isArchive(href) { return EXT.archive.test(href); }
  function isDir(href) { return /\/$/.test(href.split('#')[0].split('?')[0]); }
  function isFunctionalLink(a) { return a && a.href && !a.href.startsWith('mailto:') && !a.href.startsWith('javascript:'); }

  // --------------------------- Directory Parsing --------------------------
  function parseIndex(doc, baseUrl) {
    const SELECTORS = ['pre a[href]', 'table a[href]', 'a[href]'];
    let anchors = [];
    for (const sel of SELECTORS) {
      anchors = $$(sel, doc);
      if (anchors.length) break;
    }
    const dirs = [], files = [];
    for (const a of anchors) {
      const href = a.getAttribute('href') || '';
      if (!href || href === '../' || href === './' || href === '/') continue;
      const url = abs(href, baseUrl);
      if (!isFunctionalLink(a)) continue;
      let name = (a.textContent || decodeURIComponent(url.split('/').pop() || '')).trim();
      if (name.endsWith('/')) name = name.slice(0, -1);
      if (!name) continue;
      if (isDir(href)) {
        dirs.push({ kind: 'dir', url, name });
      } else {
        files.push({ kind: 'file', url, name });
      }
      if (dirs.length + files.length >= MAX_ITEMS) break;
    }
    return { dirs, files };
  }

  // --------------------------- UI & Accessibility -------------------------
  function injectCSS() {
    const css = `
      :root {
        --ntb-gap: ${getPref(PREF_KEYS.gap, 14)}px;
        --ntb-size: ${getPref(PREF_KEYS.gridSize, 220)}px;
        --ntb-label: ${getPref(PREF_KEYS.label, 14)}px;
        --ntb-bg: #0b0f14;
        --ntb-fg: #e6eef9;
        --ntb-ac: #00ffc8;
        --ntb-dim: #9bb1c7;
        --ntb-card-bg: #0f1722;
        --ntb-border: #1c2836;
        --ntb-toolbar-bg: linear-gradient(180deg, rgba(5,8,11,0.95), rgba(5,8,11,0.85));
      }
      body { background-color: var(--ntb-bg) !important; color: var(--ntb-fg) !important; }
      .ntb-hide-original { display: none !important; }
      .ntb-toolbar { position: sticky; top: 0; z-index: 9999; display: flex; gap: 10px; align-items: center; padding: 12px 16px; background: var(--ntb-toolbar-bg); border-bottom: 1px solid var(--ntb-border); color: var(--ntb-fg); font: 14px/1.4 system-ui, sans-serif; }
      .ntb-sidebar { position: fixed; left: 0; top: 0; bottom: 0; width: 260px; background: var(--ntb-card-bg); border-right: 1px solid var(--ntb-border); z-index: 9998; overflow-y: auto; padding: 16px; display: flex; flex-direction: column; }
      .ntb-content { margin-left: 260px; padding: 16px; }
      .ntb-grid { display: grid; grid-template-columns: repeat(auto-fill, minmax(var(--ntb-size), 1fr)); gap: var(--ntb-gap); }
      .ntb-item { background: var(--ntb-card-bg); border: 1px solid var(--ntb-border); border-radius: 12px; overflow: hidden; transition: transform 0.15s, border-color 0.15s, box-shadow 0.2s; }
      .ntb-item:focus { outline: 2px solid var(--ntb-ac); }
      .ntb-item:hover { transform: translateY(-2px); border-color: var(--ntb-ac); box-shadow: 0 10px 22px rgba(0,0,0,0.35); }
      .ntb-caption { font-size: var(--ntb-label); color: var(--ntb-fg); padding: 10px 12px; white-space: nowrap; overflow: hidden; text-overflow: ellipsis; border-top: 1px solid var(--ntb-border); }
      .ntb-preview-pane { background: var(--ntb-card-bg); border: 1px solid var(--ntb-border); border-radius: 12px; padding: 16px; margin-bottom: 16px; min-height: 180px; }
      .ntb-tree { font-size: 13px; }
      .ntb-tree details { margin-left: 16px; }
      .ntb-tree summary { cursor: pointer; }
      .ntb-toolbar input, .ntb-toolbar select, .ntb-toolbar button { background: var(--ntb-card-bg); color: var(--ntb-fg); border: 1px solid var(--ntb-border); border-radius: 8px; padding: 8px 12px; font-size: 13px; outline: none; }
      .ntb-toolbar button { cursor: pointer; }
      .ntb-toolbar button:focus, .ntb-toolbar input:focus, .ntb-toolbar select:focus { border-color: var(--ntb-ac); box-shadow: 0 0 0 2px rgba(0,255,200,0.15); }
      @media (max-width: 900px) { .ntb-sidebar { width: 100vw; position: static; } .ntb-content { margin-left: 0; } }
    `;
    if (typeof GM_addStyle === 'function') GM_addStyle(css);
    else { const s = document.createElement('style'); s.textContent = css; document.head.appendChild(s); }
  }

  // --------------------------- Main UI ------------------------------------
  function renderToolbar() {
    const tb = document.createElement('div');
    tb.className = 'ntb-toolbar';
    tb.innerHTML = `
      <b>NiceThumbsBuddy</b>
      <label>Theme <select id="ntb-theme"><option value="dark">Dark</option><option value="light">Light</option></select></label>
      <label>View <select id="ntb-view"><option value="grid">Grid</option><option value="list">List</option></select></label>
      <label>Sort <select id="ntb-sort"><option value="name">Name</option><option value="date">Date</option></select></label>
      <label>Size <input type="range" min="120" max="320" value="${getPref(PREF_KEYS.gridSize, 220)}" step="10" id="ntb-size"></label>
      <label>Gap <input type="range" min="4" max="22" value="${getPref(PREF_KEYS.gap, 14)}" step="1" id="ntb-gap"></label>
      <input type="search" id="ntb-q" placeholder="Filter by name…">
      <button id="ntb-toggle-sidebar">Sidebar</button>
    `;
    document.body.prepend(tb);
    // Event wiring
    $('#ntb-theme').value = getPref(PREF_KEYS.theme, 'dark');
    $('#ntb-theme').addEventListener('change', e => { setPref(PREF_KEYS.theme, e.target.value); location.reload(); });
    $('#ntb-view').value = getPref(PREF_KEYS.view, 'grid');
    $('#ntb-view').addEventListener('change', e => { setPref(PREF_KEYS.view, e.target.value); location.reload(); });
    $('#ntb-sort').value = getPref(PREF_KEYS.sort, 'name');
    $('#ntb-sort').addEventListener('change', e => { setPref(PREF_KEYS.sort, e.target.value); location.reload(); });
    $('#ntb-size').addEventListener('input', e => { setPref(PREF_KEYS.gridSize, e.target.value); document.documentElement.style.setProperty('--ntb-size', e.target.value + 'px'); });
    $('#ntb-gap').addEventListener('input', e => { setPref(PREF_KEYS.gap, e.target.value); document.documentElement.style.setProperty('--ntb-gap', e.target.value + 'px'); });
    $('#ntb-toggle-sidebar').addEventListener('click', () => {
      const sb = $('.ntb-sidebar');
      if (sb) sb.style.display = sb.style.display === 'none' ? '' : 'none';
    });
    $('#ntb-q').addEventListener('input', debounce(e => {
      const q = e.target.value.trim().toLowerCase();
      renderContent(q);
    }, 200));
  }

  function renderSidebar(dirs) {
    const sb = document.createElement('nav');
    sb.className = 'ntb-sidebar';
    sb.setAttribute('aria-label', 'Directory tree');
    sb.innerHTML = `<h2>Folders</h2><div class="ntb-tree">${dirs.map(d => `<details><summary>${d.name}</summary></details>`).join('')}</div>`;
    document.body.appendChild(sb);
  }

  function renderContent(filterQ = '') {
    let { dirs, files } = parseIndex(document, location.href);
    if (filterQ) files = files.filter(f => f.name.toLowerCase().includes(filterQ));
    // Sorting
    const sortKey = getPref(PREF_KEYS.sort, 'name');
    if (sortKey === 'name') files.sort((a, b) => nat(a.name, b.name));
    // TODO: Add date sorting if metadata available
    // Main content
    let content = $('.ntb-content');
    if (!content) {
      content = document.createElement('main');
      content.className = 'ntb-content';
      document.body.appendChild(content);
    }
    content.innerHTML = `<div class="ntb-grid">${files.map(f => `<a href="${f.url}" class="ntb-item" tabindex="0" aria-label="${f.name}"><div class="ntb-caption">${f.name}</div></a>`).join('')}</div>`;
    // Keyboard navigation
    $$('.ntb-item', content).forEach((el, i, arr) => {
      el.addEventListener('keydown', e => {
        if (e.key === 'ArrowRight') arr[(i + 1) % arr.length].focus();
        if (e.key === 'ArrowLeft') arr[(i - 1 + arr.length) % arr.length].focus();
        if (e.key === 'Enter') previewFile(files[i]);
      });
      el.addEventListener('click', e => { e.preventDefault(); previewFile(files[i]); });
    });
  }

<<<<<<< HEAD
  function previewFile(file) {
    let pane = $('.ntb-preview-pane');
    if (!pane) {
      pane = document.createElement('aside');
      pane.className = 'ntb-preview-pane';
      document.body.insertBefore(pane, $('.ntb-content'));
    }
    // Preview logic
    if (isImg(file.url)) {
      pane.innerHTML = `<img src="${file.url}" alt="${file.name}" style="max-width:100%;max-height:320px;">`;
    } else if (isVideo(file.url)) {
      pane.innerHTML = `<video src="${file.url}" controls style="max-width:100%;max-height:320px;"></video>`;
    } else if (isAudio(file.url)) {
      pane.innerHTML = `<audio src="${file.url}" controls style="width:100%"></audio>`;
    } else if (isFont(file.url)) {
      pane.innerHTML = `<iframe src="${file.url}" style="width:100%;height:320px;"></iframe>`;
    } else if (isDoc(file.url)) {
      if (/\.md|markdown$/i.test(file.url)) {
        fetch(file.url).then(r => r.text()).then(md => {
          pane.innerHTML = `<div style="padding:8px;">${window.markdownit().render(md)}</div>`;
        });
      } else {
        fetch(file.url).then(r => r.text()).then(txt => {
          pane.innerHTML = `<pre style="padding:8px;">${txt.slice(0, 2000)}</pre>`;
        });
      }
    } else {
      pane.innerHTML = `<a href="${file.url}" target="_blank">Open ${file.name}</a>`;
    }
    pane.setAttribute('aria-label', `Preview of ${file.name}`);
    pane.focus();
  }

  // --------------------------- Initialization -----------------------------
  injectCSS();
  renderToolbar();
  const { dirs } = parseIndex(document, location.href);
  renderSidebar(dirs);
  renderContent();
=======
  // --------------------------- Metadata Manager ---------------------------
  function createMetadataManager() {
    // Minimal stub to satisfy linting; actual metadata handling was truncated.
    return {
      add() {},
      get() {},
      clear() {}
    };
  }

  // Initialize metadata manager
  createMetadataManager();
>>>>>>> a528eb3f

})();<|MERGE_RESOLUTION|>--- conflicted
+++ resolved
@@ -217,59 +217,43 @@
     });
   }
 
-<<<<<<< HEAD
-  function previewFile(file) {
-    let pane = $('.ntb-preview-pane');
-    if (!pane) {
-      pane = document.createElement('aside');
-      pane.className = 'ntb-preview-pane';
-      document.body.insertBefore(pane, $('.ntb-content'));
-    }
-    // Preview logic
-    if (isImg(file.url)) {
-      pane.innerHTML = `<img src="${file.url}" alt="${file.name}" style="max-width:100%;max-height:320px;">`;
-    } else if (isVideo(file.url)) {
-      pane.innerHTML = `<video src="${file.url}" controls style="max-width:100%;max-height:320px;"></video>`;
-    } else if (isAudio(file.url)) {
-      pane.innerHTML = `<audio src="${file.url}" controls style="width:100%"></audio>`;
-    } else if (isFont(file.url)) {
-      pane.innerHTML = `<iframe src="${file.url}" style="width:100%;height:320px;"></iframe>`;
-    } else if (isDoc(file.url)) {
-      if (/\.md|markdown$/i.test(file.url)) {
-        fetch(file.url).then(r => r.text()).then(md => {
-          pane.innerHTML = `<div style="padding:8px;">${window.markdownit().render(md)}</div>`;
-        });
-      } else {
-        fetch(file.url).then(r => r.text()).then(txt => {
-          pane.innerHTML = `<pre style="padding:8px;">${txt.slice(0, 2000)}</pre>`;
-        });
-      }
-    } else {
-      pane.innerHTML = `<a href="${file.url}" target="_blank">Open ${file.name}</a>`;
-    }
-    pane.setAttribute('aria-label', `Preview of ${file.name}`);
-    pane.focus();
-  }
-
-  // --------------------------- Initialization -----------------------------
-  injectCSS();
-  renderToolbar();
-  const { dirs } = parseIndex(document, location.href);
-  renderSidebar(dirs);
-  renderContent();
-=======
+  function injectCSS() {
+    let s = document.getElementById('ntb-styles');
+    if (!s) {
+      s = document.createElement('style');
+      s.id = 'ntb-styles';
+      document.documentElement.appendChild(s);
+    }
+    s.textContent = CSS;
+  }
+
   // --------------------------- Metadata Manager ---------------------------
   function createMetadataManager() {
-    // Minimal stub to satisfy linting; actual metadata handling was truncated.
-    return {
-      add() {},
-      get() {},
-      clear() {}
-    };
-  }
-
-  // Initialize metadata manager
-  createMetadataManager();
->>>>>>> a528eb3f
-
-})();+    // Use sessionStorage to persist metadata across page navigation
+    const storageKey = 'ntb-metadata-cache';
+    const storageExpiry = 'ntb-metadata-expiry';
+
+    // Try to load cached data
+    let cache = new Map();
+    try {
+      const now = Date.now();
+      const expiry = parseInt(sessionStorage.getItem(storageExpiry) || '0', 10);
+
+      // Only use cache if it's still valid
+      if (expiry > now) {
+        const cachedData = JSON.parse(sessionStorage.getItem(storageKey) || '{}');
+        Object.entries(cachedData).forEach(([url, data]) => {
+          cache.set(url, data);
+        });
+        console.log(`[NiceThumbsBuddy] Loaded metadata for ${cache.size} items from cache`);
+      } else {
+        // Cache expired, clear it
+        sessionStorage.removeItem(storageKey);
+        sessionStorage.removeItem(storageExpiry);
+      }
+    } catch (e) {
+      console.warn('[NiceThumbsBuddy] Error loading metadata cache:', e);
+    }
+
+    const inFlight = new Map();
+    const io = new In